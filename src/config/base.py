--- conflicted
+++ resolved
@@ -63,15 +63,10 @@
     parser.add_argument("--muon_backend_steps", default=5, type=int)
     parser.add_argument("--adema_beta3", default=0.9, type=float)
     parser.add_argument("--adema_alpha", default=2.0, type=float)
-<<<<<<< HEAD
     parser.add_argument("--adema_beta3_warmup", default=None, type=int)
     parser.add_argument("--adema_alpha_warmup", default=None, type=int)
-=======
-    parser.add_argument("--adema_beta3_warmup", default=None, type=Optional[int])
-    parser.add_argument("--adema_alpha_warmup", default=None, type=Optional[int])
     parser.add_argument("--schedulefree_r", default=0.0, type=float)
     parser.add_argument("--weight_lr_power", default=2.0, type=float)
->>>>>>> 1f67f6db
     # Dataset params
     parser.add_argument(
         "--dataset",
